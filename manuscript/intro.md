# Foreword

I've been a React developer since its inception. When I first encountered it, there was an air of mystery surrounding it as it distinguished itself from its competitors by emphasizing the exclusive use of components. Over a decade later, I find myself unable to envision working with any other framework in the near future. React continues to reinvent itself while pushing other frameworks around it to evolve too. As a freelance web developer collaborating closely with companies, React is my indispensable daily companion, enhancing my productivity in every project.

"The Road to React" made its debut in 2016, and since then, I've almost rewritten it annually. This book teaches the core principles of React, guiding you through building a practical application in pure React without complex tooling. The book covers everything from setting up the project to deploying it on a server. Each chapter includes additional recommended reading and exercises. By the end, you'll have the skills to develop your own React applications.

In "The Road to React," I establish a solid foundation before delving into the broader React ecosystem. The book clarifies general concepts, patterns, and best practices for real-world React applications. Ultimately, you'll learn to construct a React application from scratch, incorporating features such as pagination, client-side and server-side searching, and advanced UI interactions like sorting. My aspiration is that this book conveys my passion for React and JavaScript, helping you embark on your journey with confidence.

## About the Author

I am a German software and web developer with a passion for learning and teaching JavaScript. Following the completion of my Master's Degree in computer science, I immersed myself in the startup world, extensively using JavaScript both professionally and in my free time. Collaborating with an exceptional team of engineers in Berlin, we developed large-scale JavaScript applications which sparked my interest in sharing this knowledge with others.

<<<<<<< HEAD
During this time, I regularly authored articles on web development for my website. Positive feedback from readers seeking to learn from my articles motivated me to refine my writing and teaching style. With each article, my ability to effectively educate others continued to grow. Witnessing students thrive by providing them with clear objectives and quick feedback loops is particularly fulfilling.
=======
During my time as a developer in Berlin, I regularly wrote articles about web development on my website. I received great feedback from people learning from my articles which allowed me to improve my writing and teaching style. Article after article, I grew my ability to teach others. I find it fulfilling to see students strive by giving them clear objectives and short feedback loops.
>>>>>>> 5bb26f09

Presently, I operate as a self-employed web developer, closely working with companies on their products. More information about collaborating with me can be found on my [website](https://www.robinwieruch.de/).

## FAQ

**How to get updates?**

Stay informed about the latest updates through two channels. You can subscribe to [email updates](https://rwieruch.substack.com/) or follow me on [Twitter](https://twitter.com/rwieruch). Regardless of the channel you choose, rest assured that I prioritize sharing only high-quality content. Upon receiving a notification about an update for the book, simply visit my website to download the latest version of the book.

**Is the learning material up-to-date?**

Unlike traditional programming books that quickly become outdated, this self-published book allows for prompt updates whenever new versions of relevant tools or technologies are released. Rest assured, you'll always have access to the latest information.

**Can I get a digital copy of the book if I've purchased it on Amazon?**

If you've purchased the book on Amazon, you might have noticed it's also available on my website. Since I use Amazon as one way to generate revenue for my frequently free content, I genuinely appreciate your support and I encourage you to sign up for my [courses](https://courses.robinwieruch.de/). Once you've created an account, send me an email detailing your Amazon purchase. This will enable me to unlock the content for you. By having an account on my platform, you'll always enjoy access to the most up-to-date version of the book. Thank you for your support!

**Why is the print version so large?**

If you've acquired the print version of the book, consider making notes directly in its pages. The deliberate choice to keep the printed book extra-large was made to provide ample space for extensive code snippets and to afford you sufficient room for your annotations and personal notes. This size decision was crafted with the intention of enhancing your overall reading and learning experience.

**Why does the book not have many pages?**

The print version's larger dimensions contribute to fewer pages. While most sections are concise, detailed material is available online for in-depth insights. This allows a smooth reading experience, with essential React concepts covered in the book for a quick start. Engaging in optional exercises is encouraged for a comprehensive understanding.

**Why is the book written like a long read tutorial?**

The unconventional writing and structure of this book may be surprising if you're accustomed to traditional programming texts. In my early coding days, practical, hands-on books were scarce. I thrived as a learner with step-by-step instructions that explained the what, how, and why. Through self-publishing, my aim is to share this immersive learning experience with fellow developers.

**What do I do if I encounter a bug?**

Should you come across any bugs in the code, locate the current GitHub project URL at the end of each section. Feel free to open a GitHub issue there, and your assistance will be highly valued!

## Who is this book for?

**JavaScript Beginners**

JavaScript beginners with knowledge in fundamental JS, CSS, and HTML: If you just started out with web development, and have a basic grasp of JS, CSS, and HTML, this book should give you everything that's needed to learn React. However, if you feel there is a gap in your JavaScript knowledge, don't hesitate to read up on that topic before continuing with the book. You will have lots of references to fundamental JavaScript knowledge in this book though.

**JavaScript Veterans**

JavaScript veterans coming from jQuery: If you have used JavaScript with jQuery, MooTools, and Dojo extensively back in the days, the new JavaScript era may seem overwhelming for someone getting back on track with it. However, most of the fundamental knowledge didn't change, it's still JavaScript and HTML under the hood, so this book should give you the right start into React.

**JavaScript Enthusiasts**

JavaScript enthusiasts with knowledge in other modern SPA frameworks: If you are coming from Angular or Vue, there may be lots of differences in how to write applications with React, however, all these frameworks share the same fundamentals of JavaScript and HTML. After a mindset shift to get comfortable with React, you should be doing just fine adopting React.

**Non-JavaScript Developers**

If you are coming from another programming language, you should be more familiar than others with the different aspects of programming. After picking up the fundamentals of JavaScript and HTML, you should have a good time learning React with me.

**Designers and UI/UX Enthusiasts**

If your main profession is in design, user interaction, or user experience, don't hesitate to pick up this book. You may be already quite familiar with HTML and CSS which is a plus. After going through some more JavaScript fundamentals, you should be good to get through this book. These days UI/UX is moving closer to the implementation details which are often taken care of with React. It would be your perfect asset to know how things work in code.

**Team Leads, Product Owners, or Product Managers**

If you are a team lead, product owner or product manager of your development department, this book should give you a good breakdown of all the essential parts of a React application. Every section explains one React concept/pattern/technique to add another feature or to improve the overall architecture. It's a well-rounded reference guide for React.

## How to read the book?

Most programming books are high-level and go into very much technical detail, but they lack the ability to get their readers into coding. That's why this book may be different from the books that you are used to reading in this domain, because it attempts to teach aspiring developers actual programming. Hence I try to keep a good balance between being pragmatic, by giving you all the tools to get the job done, while still being detail-oriented, by giving you as much information as needed to understand these tools and how they are used in practice.

Every section in this book introduces you to a new topic. For the fast pace learners who do not want to go into much detail, it's possible to read from section to section. However, if learners want to dive deeper into certain topics, they can read more by following the footnotes. I want to offer you a way to get a great overview of the topic at hand while still enabling you to dig deeper if you want to. After reading the book either way, you should be able to code what you have learned in a pragmatic way.

**Take Notes**

If you have a print version of the book, do not hesitate to underline paragraphs, to write notes, or to annotate code snippets. That's why it has such a large size in the first place. If you don't have a print version, keep a notebook on the side for your learnings. Taking notes fortifies what you have learned and you can always come back to them. With every new learning, you will get a better understanding of the big picture and how the smaller pieces fit together, so it's a great exercise on the side to write down your learnings on a piece of paper.

**Code Code Code**

Every section introduces you to a new topic in a pragmatic way. For this reason just reading through the section does not suffice to become a developer, because there is lots of things going on in one section alone. So you shouldn't rush from section to section, but instead I recommend you to have a computer by your side which allows you to code along the way.

Do not just copy paste code, instead type it yourself. Do not be satisfied when you just used the code from the book, instead experiment with it. See what breaks the code and how to fix it. See how certain changes affect the result. And see how you can extend or even improve the code by adding a few lines to it. That's what coding is all about after all. It does not help you to rush through the book if you haven't written a line of code once. So get your hands dirty and do more coding than reading!

**Anticipate**

There will be many coding problems presented in this book. Often I will give you the option to solve things yourself before reading about the solution in the next paragraph or code snippet. However, it breaks the flow of repeating myself, so I keep these encouragements to a minimum. Instead I am hoping for your eagerness here to jump ahead. Try to solve things before I get the chance to present you the solution. Only by trying, failing, and solving a problem you will become a better developer.

**Take Breaks**

Since every section introduces you to a new topic, it happens fast that you forget the learnings from the previous section. In addition to coding along with every section, I recommend you to take breaks between the sections which allow the learnings to sink in. Read the section, code along the way, do the exercise afterwards, code even a bit more if you like, and then rest. Think about your learnings while taking a walk outside or speak with someone about what you have learned even though this other person is not into coding. After all, taking breaks is always essential if you want to learn something new.<|MERGE_RESOLUTION|>--- conflicted
+++ resolved
@@ -10,11 +10,7 @@
 
 I am a German software and web developer with a passion for learning and teaching JavaScript. Following the completion of my Master's Degree in computer science, I immersed myself in the startup world, extensively using JavaScript both professionally and in my free time. Collaborating with an exceptional team of engineers in Berlin, we developed large-scale JavaScript applications which sparked my interest in sharing this knowledge with others.
 
-<<<<<<< HEAD
 During this time, I regularly authored articles on web development for my website. Positive feedback from readers seeking to learn from my articles motivated me to refine my writing and teaching style. With each article, my ability to effectively educate others continued to grow. Witnessing students thrive by providing them with clear objectives and quick feedback loops is particularly fulfilling.
-=======
-During my time as a developer in Berlin, I regularly wrote articles about web development on my website. I received great feedback from people learning from my articles which allowed me to improve my writing and teaching style. Article after article, I grew my ability to teach others. I find it fulfilling to see students strive by giving them clear objectives and short feedback loops.
->>>>>>> 5bb26f09
 
 Presently, I operate as a self-employed web developer, closely working with companies on their products. More information about collaborating with me can be found on my [website](https://www.robinwieruch.de/).
 
